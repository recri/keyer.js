import { KeyerStraightInput } from './KeyerStraightInput.js';
import { KeyerIambicInput } from './KeyerIambicInput.js';
import { KeyerMidiInput } from './KeyerMidiInput.js';
import { KeyerKeyboardInput } from './KeyerKeyboardInput.js';

// translate keyup/keydown into keyed oscillator sidetone
export class KeyerInput {
  constructor(context) {
    this.straight = new KeyerStraightInput(context);
    this.iambic = new KeyerIambicInput(context);
    this.midiInput = new KeyerMidiInput();
    this.keyboardInput = new KeyerKeyboardInput();
    this._type = null;
    this.midiInput.on('refresh', this.midiOnRefresh, this);
    this.type = 'straight';
  }

  connect(target) {
    this.straight.connect(target);
    this.iambic.connect(target);
  }

  // handlers defer to selected input type in 'iambic', 'straight', and more to come
  onblur() { if (this._type) this[this._type].onblur(); }

  onfocus() { this[this._type].onfocus(); }

  onmidievent(e) { this[this._type].onmidievent(e); }

<<<<<<< HEAD
  keydown(e) {
    if (this._type && this[this._type]) this[this._type].keydown(e);
  }

  keyup(e) {
    if (this._type && this[this._type]) this[this._type].keyup(e);
  }
=======
  keydown(e) { this[this._type].keydown(e); }

  keyup(e) { this[this._type].keyup(e); }
>>>>>>> 28f87126

  // type handling
  get type() { return this._type; }

  set type(type) {
    this.onblur();
    this._type = type;
    this.onfocus();
  }

  midiOnRefresh() {
    this.midiInput.rebind(event => this.onmidievent(event));
  }

  midiRefresh() { this.midiInput.refresh(); }

  midiNames() { return this.midiInput.names(); }

  // properties of keyer
  get pitch() { return this.iambic.pitch; }

  set pitch(hertz) { this.straight.pitch = hertz; this.iambic.pitch = hertz; }

  get gain() { return this.iambic.gain; }

  set gain(gain) { 
    // console.log(`KeyerInput set gain ${gain}`);
    this.iambic.gain = gain; this.straight.gain = gain; 
  }

  get rise() { return this.iambic.rise; }

  set rise(ms) { this.iambic.rise = ms; this.straight.rise = ms; }

  get fall() { return this.iambic.fall; }

  set fall(ms) { this.iambic.fall = ms; this.straight.fall = ms; }

  get wpm() { return this.iambic.wpm; }

  set wpm(wpm) { this.iambic.wpm = wpm; }

  get dah() { return this.iambic.dah; }

  set dah(dah) { this.iambic.dah = dah; }

  get ies() { return this.iambic.ies; }

  set ies(ies) { this.iambic.ies = ies; }

  get ils() { return this.iambic.ils; }

  set ils(ils) { this.iambic.ils = ils; }

  get iws() { return this.iambic.iws; }

  set iws(iws) { this.iambic.iws = iws; }

  get swapped() { return this.iambic.swapped; }

  set swapped(swapped) { this.iambic.swapped = swapped; }
}
// Local Variables:
// mode: JavaScript
// js-indent-level: 2
// End:<|MERGE_RESOLUTION|>--- conflicted
+++ resolved
@@ -1,15 +1,17 @@
+import { KeyerEvent } from './KeyerEvent.js';
 import { KeyerStraightInput } from './KeyerStraightInput.js';
 import { KeyerIambicInput } from './KeyerIambicInput.js';
 import { KeyerMidiInput } from './KeyerMidiInput.js';
 import { KeyerKeyboardInput } from './KeyerKeyboardInput.js';
 
 // translate keyup/keydown into keyed oscillator sidetone
-export class KeyerInput {
+export class KeyerInput extends KeyerEvent {
   constructor(context) {
+    super(context);
     this.straight = new KeyerStraightInput(context);
     this.iambic = new KeyerIambicInput(context);
-    this.midiInput = new KeyerMidiInput();
-    this.keyboardInput = new KeyerKeyboardInput();
+    this.midiInput = new KeyerMidiInput(context);
+    this.keyboardInput = new KeyerKeyboardInput(context);
     this._type = null;
     this.midiInput.on('refresh', this.midiOnRefresh, this);
     this.type = 'straight';
@@ -27,19 +29,9 @@
 
   onmidievent(e) { this[this._type].onmidievent(e); }
 
-<<<<<<< HEAD
-  keydown(e) {
-    if (this._type && this[this._type]) this[this._type].keydown(e);
-  }
-
-  keyup(e) {
-    if (this._type && this[this._type]) this[this._type].keyup(e);
-  }
-=======
   keydown(e) { this[this._type].keydown(e); }
 
   keyup(e) { this[this._type].keyup(e); }
->>>>>>> 28f87126
 
   // type handling
   get type() { return this._type; }
